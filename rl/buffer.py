--- conflicted
+++ resolved
@@ -2,7 +2,6 @@
 from typing import List, Tuple
 import numpy as np
 from dataclasses import dataclass
-<<<<<<< HEAD
 
 from rl.game import encode_state
 
@@ -12,10 +11,6 @@
     state: np.ndarray
     mcts_policy: np.ndarray
     reward: float
-=======
-
-from rl.game import encode_state
->>>>>>> bcde6ce4
 
 @dataclass
 class Sample:
@@ -30,13 +25,9 @@
     def __len__(self) -> int:
         return len(self.buffer)
 
-<<<<<<< HEAD
     def get_minibatch(
         self, batch_size: int
     ) -> Tuple[np.ndarray, np.ndarray, np.ndarray]:
-=======
-    def get_minibatch(self, batch_size: int) -> Tuple[np.ndarray, np.ndarray, np.ndarray]:
->>>>>>> bcde6ce4
         indices = np.random.choice(len(self.buffer), size=batch_size, replace=False)
         samples = [self.buffer[idx] for idx in indices]
 
